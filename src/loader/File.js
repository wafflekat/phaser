/**
 * @author       Richard Davey <rich@photonstorm.com>
 * @copyright    2018 Photon Storm Ltd.
 * @license      {@link https://github.com/photonstorm/phaser/blob/master/license.txt|MIT License}
 */

var Class = require('../utils/Class');
var CONST = require('./const');
var GetFastValue = require('../utils/object/GetFastValue');
var GetURL = require('./GetURL');
var MergeXHRSettings = require('./MergeXHRSettings');
var XHRLoader = require('./XHRLoader');
var XHRSettings = require('./XHRSettings');

/**
 * @callback FileProcessCallback
 *
 * @param {Phaser.Loader.File} file - [description]
 */

/**
 * @typedef {object} FileConfig
 *
 * @property {(string|false)} [type=false] - The file type string (image, json, etc) for sorting within the Loader.
 * @property {(string|false)} [key=false] - Unique cache key (unique within its file type)
 * @property {string} [url] - The URL of the file, not including baseURL.
 * @property {string} [path=''] - [description]
 * @property {string} [extension=''] - [description]
 * @property {XMLHttpRequestResponseType} [responseType] - [description]
 * @property {(XHRSettingsObject|false)} [xhrSettings=false] - [description]
 * @property {object} [config] - A config object that can be used by file types to store transitional data.
 */

/**
 * @classdesc
 * [description]
 *
 * @class File
 * @memberOf Phaser.Loader
 * @constructor
 * @since 3.0.0
 *
 * @param {FileConfig} fileConfig - [description]
 */
var File = new Class({

    initialize:

    function File (fileConfig)
    {
        /**
         * The file type string (image, json, etc) for sorting within the Loader.
         *
         * @name Phaser.Loader.File#type
         * @type {string}
         * @since 3.0.0
         */
        this.type = GetFastValue(fileConfig, 'type', false);

        /**
         * Unique cache key (unique within its file type)
         *
         * @name Phaser.Loader.File#key
         * @type {string}
         * @since 3.0.0
         */
        this.key = GetFastValue(fileConfig, 'key', false);

        if (!this.type || !this.key)
        {
            throw new Error('Error calling \'Loader.' + this.type + '\' invalid key provided.');
        }

        /**
         * The URL of the file, not including baseURL.
         *
         * @name Phaser.Loader.File#url
         * @type {string}
         * @since 3.0.0
         */
        this.url = GetFastValue(fileConfig, 'url');

        if (this.url === undefined)
        {
            this.url = GetFastValue(fileConfig, 'path', '') + this.key + '.' + GetFastValue(fileConfig, 'extension', '');
        }
        else if (typeof(this.url) !== 'function')
        {
            this.url = GetFastValue(fileConfig, 'path', '').concat(this.url);
        }

        /**
         * Set when the Loader calls 'load' on this file.
         *
         * @name Phaser.Loader.File#src
         * @type {string}
         * @since 3.0.0
         */
        this.src = '';

        /**
         * The merged XHRSettings for this file.
         *
         * @name Phaser.Loader.File#xhrSettings
<<<<<<< HEAD
         * @type {Phaser.Loader.XHRSettingsConfig}
=======
         * @type {XHRSettingsObject}
>>>>>>> 90cf919b
         * @since 3.0.0
         */
        this.xhrSettings = XHRSettings(GetFastValue(fileConfig, 'responseType', undefined));

        if (GetFastValue(fileConfig, 'xhrSettings', false))
        {
            this.xhrSettings = MergeXHRSettings(this.xhrSettings, GetFastValue(fileConfig, 'xhrSettings', {}));
        }

        /**
         * The LoaderPlugin instance that is loading this file.
         *
         * @name Phaser.Loader.File#loader
         * @type {?Phaser.Loader.LoaderPlugin}
         * @since 3.0.0
         */
        this.loader = null;

        /**
         * The XHR Loader function that is loading this File.
         *
         * @name Phaser.Loader.File#xhrLoader
         * @type {?function}
         * @since 3.0.0
         */
        this.xhrLoader = null;

        /**
         * The current state of the file. One of the FILE_CONST values.
         *
         * @name Phaser.Loader.File#state
         * @type {integer}
         * @since 3.0.0
         */
        this.state = typeof(this.url) === 'function' ? CONST.FILE_POPULATED : CONST.FILE_PENDING;

        /**
         * The total size of this file.
         * Set by onProgress and only if loading via XHR.
         *
         * @name Phaser.Loader.File#bytesTotal
         * @type {number}
         * @default 0
         * @since 3.0.0
         */
        this.bytesTotal = 0;

        /**
         * Updated as the file loads.
         * Only set if loading via XHR.
         *
         * @name Phaser.Loader.File#bytesLoaded
         * @type {number}
         * @default -1
         * @since 3.0.0
         */
        this.bytesLoaded = -1;

        /**
         * A percentage value between 0 and 1 indicating how much of this file has loaded.
         * Only set if loading via XHR.
         *
         * @name Phaser.Loader.File#percentComplete
         * @type {float}
         * @default -1
         * @since 3.0.0
         */
        this.percentComplete = -1;

        /**
         * For CORs based loading.
         * If this is undefined then the File will check BaseLoader.crossOrigin and use that (if set)
         *
         * @name Phaser.Loader.File#crossOrigin
         * @type {(string|undefined)}
         * @since 3.0.0
         */
        this.crossOrigin = undefined;

        /**
         * The processed file data, stored in here after the file has loaded.
         *
         * @name Phaser.Loader.File#data
         * @type {*}
         * @since 3.0.0
         */
        this.data = undefined;

        /**
         * A config object that can be used by file types to store transitional data.
         *
         * @name Phaser.Loader.File#config
         * @type {object}
         * @since 3.0.0
         */
        this.config = GetFastValue(fileConfig, 'config', {});

        /**
         * If this is a multipart file, i.e. an atlas and its json together, then this is a reference
         * to the linked file. Set and used internally by the Loader.
         *
         * @name Phaser.Loader.File#linkFile
         * @type {?Phaser.Loader.File}
         * @since 3.0.0
         */
        this.linkFile = undefined;

        /**
         * If this is a multipart file, i.e. an atlas and its json together, then this is a reference
         * to the type of linked association. Set and used internally by the Loader.
         *
         * @name Phaser.Loader.File#linkType
         * @type {string}
         * @default ''
         * @since 3.0.0
         */
        this.linkType = '';

        /**
         * If this is a link file, is this the parent or the sibbling?
         *
         * @name Phaser.Loader.File#linkParent
         * @type {boolean}
         * @default false
         * @since 3.0.0
         */
        this.linkParent = false;
    },

    /**
     * If this is a multipart file, i.e. an atlas and its json together, then this is a reference
     * to the linked file. Set and used internally by the Loader.
     *
     * @method Phaser.Loader.File#setLinkFile
     * @since 3.0.0
     *
     * @param {Phaser.Loader.File} fileB - The linked file.
     * @param {string} linkType - The type of association.
     */
    setLinkFile: function (fileB, linkType)
    {
        this.linkFile = fileB;
        fileB.linkFile = this;

        this.linkType = linkType;
        fileB.linkType = linkType;

        this.linkParent = true;
    },

    /**
     * Resets the XHRLoader instance.
     *
     * @method Phaser.Loader.File#resetXHR
     * @since 3.0.0
     */
    resetXHR: function ()
    {
        if (this.xhrLoader)
        {
            this.xhrLoader.onload = undefined;
            this.xhrLoader.onerror = undefined;
            this.xhrLoader.onprogress = undefined;
        }
    },

    /**
     * Called by the Loader, starts the actual file downloading.
     * During the load the methods onLoad, onProgress, etc are called based on the XHR events.
     *
     * @method Phaser.Loader.File#load
     * @since 3.0.0
     *
     * @param {Phaser.Loader.LoaderPlugin} loader - The Loader that will load this File.
     */
    load: function (loader)
    {
        this.loader = loader;

        if (this.state === CONST.FILE_POPULATED)
        {
            this.onComplete();

            loader.nextFile(this);
        }
        else
        {
            this.src = GetURL(this, loader.baseURL);

            if (this.src.indexOf('data:') === 0)
            {
                console.warn('Local data URIs are not supported: ' + this.key);
            }
            else
            {
                this.xhrLoader = XHRLoader(this, loader.xhr);
            }
        }
    },

    /**
     * Called when the file finishes loading, is sent a DOM ProgressEvent.
     *
     * @method Phaser.Loader.File#onLoad
     * @since 3.0.0
     *
     * @param {ProgressEvent} event - The DOM ProgressEvent that resulted from this load.
     */
    onLoad: function (event)
    {
        this.resetXHR();

        if (event.target && event.target.status !== 200)
        {
            this.loader.nextFile(this, false);
        }
        else
        {
            this.loader.nextFile(this, true);
        }
    },

    /**
     * Called if the file errors while loading, is sent a DOM ProgressEvent.
     *
     * @method Phaser.Loader.File#onError
     * @since 3.0.0
     *
     * @param {ProgressEvent} event - The DOM ProgressEvent that resulted from this error.
     */
    onError: function ()
    {
        this.resetXHR();

        this.loader.nextFile(this, false);
    },

    /**
     * Called during the file load progress. Is sent a DOM ProgressEvent.
     *
     * @method Phaser.Loader.File#onProgress
     * @since 3.0.0
     *
     * @param {ProgressEvent} event - The DOM ProgressEvent.
     */
    onProgress: function (event)
    {
        if (event.lengthComputable)
        {
            this.bytesLoaded = event.loaded;
            this.bytesTotal = event.total;

            this.percentComplete = Math.min((this.bytesLoaded / this.bytesTotal), 1);

            // console.log(this.percentComplete + '% (' + this.bytesLoaded + ' bytes)');
            this.loader.emit('fileprogress', this, this.percentComplete);
        }
    },

    /**
     * Usually overridden by the FileTypes and is called by Loader.finishedLoading.
     * The callback is Loader.processUpdate
     *
     * @method Phaser.Loader.File#onProcess
     * @since 3.0.0
     *
     * @param {FileProcessCallback} callback - The callback to invoke to process this File.
     */
    onProcess: function (callback)
    {
        this.state = CONST.FILE_PROCESSING;

        this.onComplete();

        callback(this);
    },

    /**
     * Called with the File has completed loading.
     * Checks on the state of its linkfile, if set.
     *
     * @method Phaser.Loader.File#onComplete
     * @since 3.0.0
     */
    onComplete: function ()
    {
        if (this.linkFile)
        {
            if (this.linkFile.state === CONST.FILE_WAITING_LINKFILE)
            {
                //  The linkfile has finished processing, and is waiting for this file, so let's do them both
                this.state = CONST.FILE_COMPLETE;
                this.linkFile.state = CONST.FILE_COMPLETE;
            }
            else
            {
                //  The linkfile still hasn't finished loading and/or processing yet
                this.state = CONST.FILE_WAITING_LINKFILE;
            }
        }
        else
        {
            this.state = CONST.FILE_COMPLETE;
        }
    }

});

/**
 * Static method for creating object URL using URL API and setting it as image 'src' attribute.
 * If URL API is not supported (usually on old browsers) it falls back to creating Base64 encoded url using FileReader.
 *
 * @method Phaser.Loader.File.createObjectURL
 * @static
 * @param {HTMLImageElement} image - Image object which 'src' attribute should be set to object URL.
 * @param {Blob} blob - A Blob object to create an object URL for.
 * @param {string} defaultType - Default mime type used if blob type is not available.
 */
File.createObjectURL = function (image, blob, defaultType)
{
    if (typeof URL === 'function')
    {
        image.src = URL.createObjectURL(blob);
    }
    else
    {
        var reader = new FileReader();

        reader.onload = function ()
        {
            image.removeAttribute('crossOrigin');
            image.src = 'data:' + (blob.type || defaultType) + ';base64,' + reader.result.split(',')[1];
        };

        reader.onerror = image.onerror;

        reader.readAsDataURL(blob);
    }
};

/**
 * Static method for releasing an existing object URL which was previously created
 * by calling {@link File#createObjectURL} method.
 *
 * @method Phaser.Loader.File.revokeObjectURL
 * @static
 * @param {HTMLImageElement} image - Image object which 'src' attribute should be revoked.
 */
File.revokeObjectURL = function (image)
{
    if (typeof URL === 'function')
    {
        URL.revokeObjectURL(image.src);
    }
};

module.exports = File;<|MERGE_RESOLUTION|>--- conflicted
+++ resolved
@@ -102,11 +102,7 @@
          * The merged XHRSettings for this file.
          *
          * @name Phaser.Loader.File#xhrSettings
-<<<<<<< HEAD
-         * @type {Phaser.Loader.XHRSettingsConfig}
-=======
          * @type {XHRSettingsObject}
->>>>>>> 90cf919b
          * @since 3.0.0
          */
         this.xhrSettings = XHRSettings(GetFastValue(fileConfig, 'responseType', undefined));
@@ -126,10 +122,10 @@
         this.loader = null;
 
         /**
-         * The XHR Loader function that is loading this File.
+         * The XHR Loader instance that is loading this File.
          *
          * @name Phaser.Loader.File#xhrLoader
-         * @type {?function}
+         * @type {?Phaser.Loader.XHRLoader}
          * @since 3.0.0
          */
         this.xhrLoader = null;
@@ -421,7 +417,7 @@
  *
  * @method Phaser.Loader.File.createObjectURL
  * @static
- * @param {HTMLImageElement} image - Image object which 'src' attribute should be set to object URL.
+ * @param {Image} image - Image object which 'src' attribute should be set to object URL.
  * @param {Blob} blob - A Blob object to create an object URL for.
  * @param {string} defaultType - Default mime type used if blob type is not available.
  */
@@ -453,7 +449,7 @@
  *
  * @method Phaser.Loader.File.revokeObjectURL
  * @static
- * @param {HTMLImageElement} image - Image object which 'src' attribute should be revoked.
+ * @param {Image} image - Image object which 'src' attribute should be revoked.
  */
 File.revokeObjectURL = function (image)
 {
