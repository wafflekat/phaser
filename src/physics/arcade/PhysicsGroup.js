--- conflicted
+++ resolved
@@ -12,66 +12,6 @@
 var IsPlainObject = require('../../utils/object/IsPlainObject');
 
 /**
-<<<<<<< HEAD
- * @typedef {object} PhysicsGroupConfig
- * @extends GroupConfig
- *
- * @property {boolean} [collideWorldBounds=false] - Sets {@link Phaser.Physics.Arcade.Body#collideWorldBounds}.
- * @property {Phaser.Geom.Rectangle} [customBoundsRectangle=null] - Sets {@link Phaser.Physics.Arcade.Body#customBoundsRectangle}.
- * @property {number} [accelerationX=0] - Sets {@link Phaser.Physics.Arcade.Body#acceleration acceleration.x}.
- * @property {number} [accelerationY=0] - Sets {@link Phaser.Physics.Arcade.Body#acceleration acceleration.y}.
- * @property {boolean} [allowDrag=true] - Sets {@link Phaser.Physics.Arcade.Body#allowDrag}.
- * @property {boolean} [allowGravity=true] - Sets {@link Phaser.Physics.Arcade.Body#allowGravity}.
- * @property {boolean} [allowRotation=true] - Sets {@link Phaser.Physics.Arcade.Body#allowRotation}.
- * @property {number} [bounceX=0] - Sets {@link Phaser.Physics.Arcade.Body#bounce bounce.x}.
- * @property {number} [bounceY=0] - Sets {@link Phaser.Physics.Arcade.Body#bounce bounce.y}.
- * @property {number} [dragX=0] - Sets {@link Phaser.Physics.Arcade.Body#drag drag.x}.
- * @property {number} [dragY=0] - Sets {@link Phaser.Physics.Arcade.Body#drag drag.y}.
- * @property {boolean} [enable=true] - Sets {@link Phaser.Physics.Arcade.Body#enable enable}.
- * @property {number} [gravityX=0] - Sets {@link Phaser.Physics.Arcade.Body#gravity gravity.x}.
- * @property {number} [gravityY=0] - Sets {@link Phaser.Physics.Arcade.Body#gravity gravity.y}.
- * @property {number} [frictionX=0] - Sets {@link Phaser.Physics.Arcade.Body#friction friction.x}.
- * @property {number} [frictionY=0] - Sets {@link Phaser.Physics.Arcade.Body#friction friction.y}.
- * @property {number} [velocityX=0] - Sets {@link Phaser.Physics.Arcade.Body#velocity velocity.x}.
- * @property {number} [velocityY=0] - Sets {@link Phaser.Physics.Arcade.Body#velocity velocity.y}.
- * @property {number} [angularVelocity=0] - Sets {@link Phaser.Physics.Arcade.Body#angularVelocity}.
- * @property {number} [angularAcceleration=0] - Sets {@link Phaser.Physics.Arcade.Body#angularAcceleration}.
- * @property {number} [angularDrag=0] - Sets {@link Phaser.Physics.Arcade.Body#angularDrag}.
- * @property {number} [mass=0] - Sets {@link Phaser.Physics.Arcade.Body#mass}.
- * @property {boolean} [immovable=false] - Sets {@link Phaser.Physics.Arcade.Body#immovable}.
- */
-
-/**
- * @typedef {object} PhysicsGroupDefaults
- *
- * @property {boolean} setCollideWorldBounds - As {@link Phaser.Physics.Arcade.Body#setCollideWorldBounds}.
- * @property {Phaser.Geom.Rectangle} setBoundsRectangle - As {@link Phaser.Physics.Arcade.Body#setBoundsRectangle}.
- * @property {number} setAccelerationX - As {@link Phaser.Physics.Arcade.Body#setAccelerationX}.
- * @property {number} setAccelerationY - As {@link Phaser.Physics.Arcade.Body#setAccelerationY}.
- * @property {boolean} setAllowDrag - As {@link Phaser.Physics.Arcade.Body#setAllowDrag}.
- * @property {boolean} setAllowGravity - As {@link Phaser.Physics.Arcade.Body#setAllowGravity}.
- * @property {boolean} setAllowRotation - As {@link Phaser.Physics.Arcade.Body#setAllowRotation}.
- * @property {number} setBounceX - As {@link Phaser.Physics.Arcade.Body#setBounceX}.
- * @property {number} setBounceY - As {@link Phaser.Physics.Arcade.Body#setBounceY}.
- * @property {number} setDragX - As {@link Phaser.Physics.Arcade.Body#setDragX}.
- * @property {number} setDragY - As {@link Phaser.Physics.Arcade.Body#setDragY}.
- * @property {boolean} setEnable - As {@link Phaser.Physics.Arcade.Body#setEnable}.
- * @property {number} setGravityX - As {@link Phaser.Physics.Arcade.Body#setGravityX}.
- * @property {number} setGravityY - As {@link Phaser.Physics.Arcade.Body#setGravityY}.
- * @property {number} setFrictionX - As {@link Phaser.Physics.Arcade.Body#setFrictionX}.
- * @property {number} setFrictionY - As {@link Phaser.Physics.Arcade.Body#setFrictionY}.
- * @property {number} setVelocityX - As {@link Phaser.Physics.Arcade.Body#setVelocityX}.
- * @property {number} setVelocityY - As {@link Phaser.Physics.Arcade.Body#setVelocityY}.
- * @property {number} setAngularVelocity - As {@link Phaser.Physics.Arcade.Body#setAngularVelocity}.
- * @property {number} setAngularAcceleration - As {@link Phaser.Physics.Arcade.Body#setAngularAcceleration}.
- * @property {number} setAngularDrag - As {@link Phaser.Physics.Arcade.Body#setAngularDrag}.
- * @property {number} setMass - As {@link Phaser.Physics.Arcade.Body#setMass}.
- * @property {boolean} setImmovable - As {@link Phaser.Physics.Arcade.Body#setImmovable}.
- */
-
-/**
-=======
->>>>>>> 1ec7c350
  * @classdesc
  * An Arcade Physics Group object.
  *
